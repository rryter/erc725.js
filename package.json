{
  "name": "erc725.js",
<<<<<<< HEAD
  "version": "0.5.5",
=======
  "version": "0.5.6",
>>>>>>> 964bfed0
  "description": "Library to interact with ERC725 smart contracts",
  "main": "build/main/index.js",
  "typings": "build/main/index.d.ts",
  "module": "build/module/index.js",
  "scripts": {
    "build": "run-p build:*",
    "build:main": "tsc -p tsconfig.json",
    "build:module": "tsc -p tsconfig.module.json",
    "test": "npm run lint && env TS_NODE_COMPILER_OPTIONS='{\"module\": \"commonjs\" }' mocha",
    "lint": "eslint . --ext .ts",
    "build-publish": "npm run build && npm publish"
  },
  "repository": {
    "type": "git",
    "url": "git+https://github.com/ERC725Alliance/erc725.js"
  },
  "keywords": [
    "ethereum",
    "erc725",
    "lsp"
  ],
  "authors": [
    {
      "name": "Robert McLeod",
      "email": "robert@lukso.io",
      "url": "https://github.com/robertdavid010"
    },
    {
      "name": "Fabian Vogelsteller",
      "email": "fabian@lukso.network",
      "homepage": "https://github.com/frozeman"
    }
  ],
  "license": "Apache-2.0",
  "bugs": {
    "url": "https://github.com/ERC725Alliance/erc725.js/issues"
  },
  "homepage": "https://github.com/ERC725Alliance/erc725.js#readme",
  "devDependencies": {
    "@types/graphql": "^14.5.0",
    "@types/isomorphic-fetch": "0.0.35",
    "@types/mocha": "^8.2.2",
    "@types/node": "^15.12.2",
    "@typescript-eslint/eslint-plugin": "^4.26.1",
    "@typescript-eslint/parser": "^4.26.1",
    "assert": "^2.0.0",
    "eslint": "^7.28.0",
    "eslint-config-airbnb-base": "^14.2.1",
    "eslint-plugin-import": "^2.23.4",
    "isomorphic-fetch": "^3.0.0",
    "mocha": "^9.0.0",
    "npm-run-all": "^4.1.5",
    "ts-node": "^10.0.0",
    "typescript": "^4.3.2"
  },
  "dependencies": {
    "graphql-tag": "2.12.4",
    "web3-eth-abi": "^1.3.6",
    "web3-utils": "^1.3.6"
  }
}<|MERGE_RESOLUTION|>--- conflicted
+++ resolved
@@ -1,10 +1,6 @@
 {
   "name": "erc725.js",
-<<<<<<< HEAD
-  "version": "0.5.5",
-=======
   "version": "0.5.6",
->>>>>>> 964bfed0
   "description": "Library to interact with ERC725 smart contracts",
   "main": "build/main/index.js",
   "typings": "build/main/index.d.ts",
