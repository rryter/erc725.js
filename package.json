{
  "name": "erc725.js",
  "version": "0.5.7",
  "description": "Library to interact with ERC725 smart contracts",
  "main": "build/main/index.js",
  "typings": "build/main/index.d.ts",
  "module": "build/module/index.js",
  "scripts": {
    "build": "run-p build:*",
    "build:main": "tsc -p tsconfig.json",
    "build:module": "tsc -p tsconfig.module.json",
<<<<<<< HEAD
    "test": "npm run lint && env TS_NODE_COMPILER_OPTIONS='{\"module\": \"commonjs\" }' nyc --reporter=text mocha",
=======
    "test": "npm run lint && env TS_NODE_COMPILER_OPTIONS='{\"module\": \"commonjs\" }' nyc --reporter=text --reporter=lcov mocha",
>>>>>>> f7a1f258
    "lint": "eslint . --ext .ts",
    "build-publish": "rm -rf build && npm run build && npm publish",
    "docs:generate": "npx typedoc --out docs/technical-reference src/index.ts --includeVersion --hideInPageTOC true --sort visibility --readme none --entryDocument modules.md"
  },
  "repository": {
    "type": "git",
    "url": "git+https://github.com/ERC725Alliance/erc725.js"
  },
  "keywords": [
    "ethereum",
    "erc725",
    "lsp"
  ],
  "authors": [
    {
      "name": "Robert McLeod",
      "email": "robert@lukso.io",
      "url": "https://github.com/robertdavid010"
    },
    {
      "name": "Fabian Vogelsteller",
      "email": "fabian@lukso.network",
      "homepage": "https://github.com/frozeman"
    }
  ],
  "license": "Apache-2.0",
  "bugs": {
    "url": "https://github.com/ERC725Alliance/erc725.js/issues"
  },
  "homepage": "https://github.com/ERC725Alliance/erc725.js#readme",
  "devDependencies": {
    "@types/graphql": "^14.5.0",
    "@types/isomorphic-fetch": "0.0.35",
    "@types/mocha": "^8.2.2",
    "@types/node": "^15.12.2",
    "@typescript-eslint/eslint-plugin": "^4.26.1",
    "@typescript-eslint/parser": "^4.26.1",
    "assert": "^2.0.0",
    "eslint": "^7.28.0",
    "eslint-config-airbnb-base": "^14.2.1",
    "eslint-config-prettier": "^8.3.0",
    "eslint-plugin-import": "^2.23.4",
    "isomorphic-fetch": "^3.0.0",
    "mocha": "^9.0.0",
    "npm-run-all": "^4.1.5",
    "nyc": "^15.1.0",
    "ts-node": "^10.0.0",
    "typedoc": "^0.21.4",
    "typedoc-plugin-markdown": "^3.10.3",
    "typescript": "^4.3.2",
    "nyc": "^15.1.0"
  },
  "dependencies": {
    "graphql-tag": "2.12.4",
    "web3-eth-abi": "^1.3.6",
    "web3-utils": "^1.3.6"
  }
}<|MERGE_RESOLUTION|>--- conflicted
+++ resolved
@@ -9,11 +9,7 @@
     "build": "run-p build:*",
     "build:main": "tsc -p tsconfig.json",
     "build:module": "tsc -p tsconfig.module.json",
-<<<<<<< HEAD
-    "test": "npm run lint && env TS_NODE_COMPILER_OPTIONS='{\"module\": \"commonjs\" }' nyc --reporter=text mocha",
-=======
     "test": "npm run lint && env TS_NODE_COMPILER_OPTIONS='{\"module\": \"commonjs\" }' nyc --reporter=text --reporter=lcov mocha",
->>>>>>> f7a1f258
     "lint": "eslint . --ext .ts",
     "build-publish": "rm -rf build && npm run build && npm publish",
     "docs:generate": "npx typedoc --out docs/technical-reference src/index.ts --includeVersion --hideInPageTOC true --sort visibility --readme none --entryDocument modules.md"
