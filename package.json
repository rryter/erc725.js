--- conflicted
+++ resolved
@@ -56,14 +56,10 @@
     "mocha": "^9.0.0",
     "npm-run-all": "^4.1.5",
     "ts-node": "^10.0.0",
-<<<<<<< HEAD
     "typedoc": "^0.21.4",
     "typedoc-plugin-markdown": "^3.10.3",
-    "typescript": "^4.3.2"
-=======
     "typescript": "^4.3.2",
     "nyc": "^15.1.0"
->>>>>>> 7c0ad6d1
   },
   "dependencies": {
     "graphql-tag": "2.12.4",
